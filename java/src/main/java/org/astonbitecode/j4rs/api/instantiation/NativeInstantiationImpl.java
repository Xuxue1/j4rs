--- conflicted
+++ resolved
@@ -24,12 +24,7 @@
 
 import java.lang.reflect.Array;
 import java.lang.reflect.Constructor;
-<<<<<<< HEAD
 import java8.util.J8Arrays;
-=======
-import java.util.Arrays;
-import java.util.List;
->>>>>>> 4be002fc
 
 public class NativeInstantiationImpl {
     static InvocationArgGenerator gen = new InvocationArgGenerator();
@@ -93,11 +88,7 @@
         Class<?>[] paramTypes = J8Arrays.stream(params).map(param -> param.getClazz())
                 .toArray(size -> new Class<?>[size]);
 
-<<<<<<< HEAD
-        if (!J8Arrays.stream(paramTypes).allMatch(type -> type.getName().equals(className))) {
-=======
-        if (!isJ4rsArray && !Arrays.stream(paramTypes).allMatch(type -> type.getName().equals(className))) {
->>>>>>> 4be002fc
+        if (!J8Arrays && !Arrays.stream(paramTypes).allMatch(type -> type.getName().equals(className))) {
             throw new IllegalArgumentException("Could not create Java array. All the arguments should be of class " + className);
         }
 
