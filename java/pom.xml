<project xmlns="http://maven.apache.org/POM/4.0.0" xmlns:xsi="http://www.w3.org/2001/XMLSchema-instance"
         xsi:schemaLocation="http://maven.apache.org/POM/4.0.0 http://maven.apache.org/xsd/maven-4.0.0.xsd">
    <modelVersion>4.0.0</modelVersion>
    <groupId>io.github.astonbitecode</groupId>
    <artifactId>j4rs</artifactId>
<<<<<<< HEAD
    <version>0.4.0-java7</version>
=======
    <version>0.5.0</version>
>>>>>>> 9be407ac
    <name>j4rs</name>
    <description>Java for Rust</description>
    <url>https://github.com/astonbitecode/j4rs</url>

    <developers>
        <developer>
            <name>astonbitecode</name>
        </developer>
    </developers>

    <licenses>
        <license>
            <name>Apache License, Version 2.0</name>
            <url>https://www.apache.org/licenses/LICENSE-2.0</url>
        </license>
        <license>
            <name>MIT</name>
            <url>https://opensource.org/licenses/MIT</url>
        </license>
    </licenses>

    <scm>
        <connection>scm:git:git@github.com:astonbitecode/j4rs.git</connection>
        <url>git@github.com:astonbitecode/j4rs.git</url>
        <developerConnection>scm:git:git@github.com:astonbitecode/j4rs.git</developerConnection>
    </scm>

    <repositories>
        <repository>
            <id>thenewmotion</id>
            <name>The New Motion Repository</name>
            <url>http://nexus.thenewmotion.com/content/repositories/releases-public</url>
        </repository>
    </repositories>

    <distributionManagement>
        <snapshotRepository>
            <id>ossrh</id>
            <url>https://oss.sonatype.org/content/repositories/snapshots</url>
        </snapshotRepository>
        <repository>
            <id>ossrh</id>
            <url>https://oss.sonatype.org/service/local/staging/deploy/maven2/</url>
        </repository>
    </distributionManagement>

    <properties>
        <maven.surefire.version>2.19.1</maven.surefire.version>
        <junit.version>4.13-beta-1</junit.version>
        <maven.jar.plugin.version>3.1.0</maven.jar.plugin.version>
        <nexus.staging.plugin.version>1.6.7</nexus.staging.plugin.version>
        <maven.gpg.plugin.version>1.6</maven.gpg.plugin.version>
        <maven.source.plugin.version>2.2.1</maven.source.plugin.version>
        <maven.javadoc.plugin.version>2.10.4</maven.javadoc.plugin.version>
        <maven.assembly.plugin.version>3.1.0</maven.assembly.plugin.version>
        <logback.version>1.2.3</logback.version>
        <build.plugins.plugin.version>2.0.2</build.plugins.plugin.version>
        <jackson.version>2.9.0.pr3</jackson.version>
        <mockito.version>2.23.4</mockito.version>
        <retrolambda.version>2.5.6</retrolambda.version>
    </properties>
    <dependencies>
        <dependency>
            <groupId>ch.qos.logback</groupId>
            <artifactId>logback-classic</artifactId>
            <version>${logback.version}</version>
        </dependency>
        <dependency>
            <groupId>com.fasterxml.jackson.core</groupId>
            <artifactId>jackson-core</artifactId>
            <version>${jackson.version}</version>
        </dependency>
        <dependency>
            <groupId>com.fasterxml.jackson.core</groupId>
            <artifactId>jackson-databind</artifactId>
            <version>${jackson.version}</version>
        </dependency>
        <dependency>
            <groupId>net.sourceforge.streamsupport</groupId>
            <artifactId>streamsupport</artifactId>
            <version>1.7.0</version>
        </dependency>
        <!-- Test dependencies -->
        <dependency>
            <groupId>junit</groupId>
            <artifactId>junit</artifactId>
            <version>${junit.version}</version>
            <scope>test</scope>
        </dependency>
        <dependency>
            <groupId>org.mockito</groupId>
            <artifactId>mockito-core</artifactId>
            <version>${mockito.version}</version>
            <scope>test</scope>
        </dependency>
    </dependencies>
    <build>
        <resources>
            <resource>
                <directory>src/resources</directory>
                <includes>
                    <include>**/*</include>
                </includes>
                <excludes>
                    <exclude>MANIFEST.MF</exclude>
                </excludes>
            </resource>
        </resources>
        <plugins>
            <plugin>
                <groupId>org.apache.maven.plugins</groupId>
                <artifactId>maven-compiler-plugin</artifactId>
                <version>${build.plugins.plugin.version}</version>
                <executions>
                    <execution>
                        <phase>compile</phase>
                        <goals>
                            <goal>compile</goal>
                        </goals>
                    </execution>
                </executions>
                <configuration>
                    <source>1.8</source>
                    <target>1.8</target>
                </configuration>
            </plugin>
            <plugin>
                <groupId>org.apache.maven.plugins</groupId>
                <artifactId>maven-surefire-plugin</artifactId>
                <version>${maven.surefire.version}</version>
                <configuration>
                    <useFile>true</useFile>
                    <disableXmlReport>false</disableXmlReport>
                    <includes>
                        <include>**/*Test.*</include>
                    </includes>
                </configuration>
            </plugin>
            <plugin>
                <groupId>org.apache.maven.plugins</groupId>
                <artifactId>maven-jar-plugin</artifactId>
                <version>${maven.jar.plugin.version}</version>
                <configuration>
                    <archive>
                        <index>true</index>
                        <manifest>
                            <addClasspath>false</addClasspath>
                        </manifest>
                        <manifestEntries>
                            <Built-By>astonbitecode</Built-By>
                            <url>${project.url}</url>
                        </manifestEntries>
                    </archive>
                </configuration>
            </plugin>
            <plugin>
                <groupId>net.orfjackal.retrolambda</groupId>
                <artifactId>retrolambda-maven-plugin</artifactId>
                <version>${retrolambda.version}</version>
                <configuration>
                    <defaultMethods>false</defaultMethods>
                </configuration>
                <executions>
                    <execution>
                        <goals>
                            <goal>process-main</goal>
                        </goals>
                    </execution>
                </executions>
            </plugin>
            <plugin>
                <groupId>org.apache.maven.plugins</groupId>
                <artifactId>maven-assembly-plugin</artifactId>
                <version>${maven.assembly.plugin.version}</version>
                <configuration>
                    <descriptorRefs>
                        <descriptorRef>jar-with-dependencies</descriptorRef>
                    </descriptorRefs>
                    <archive>
                        <manifestFile>src/main/resources/MANIFEST.MF</manifestFile>
                    </archive>
                </configuration>
                <executions>
                    <execution>
                        <id>make-assembly</id>
                        <phase>package</phase>
                        <goals>
                            <goal>single</goal>
                        </goals>
                    </execution>
                </executions>
            </plugin>
        </plugins>
    </build>
    <profiles>
        <profile>
            <id>release</id>
            <build>
                <plugins>
                    <plugin>
                        <groupId>org.apache.maven.plugins</groupId>
                        <artifactId>maven-jar-plugin</artifactId>
                        <version>${maven.jar.plugin.version}</version>
                        <configuration>
                            <archive>
                                <index>true</index>
                                <manifest>
                                    <addClasspath>false</addClasspath>
                                </manifest>
                                <manifestEntries>
                                    <Built-By>astonbitecode</Built-By>
                                    <url>${project.url}</url>
                                </manifestEntries>
                            </archive>
                        </configuration>
                    </plugin>
                    <plugin>
                        <groupId>net.orfjackal.retrolambda</groupId>
                        <artifactId>retrolambda-maven-plugin</artifactId>
                        <version>${retrolambda.version}</version>
                        <configuration>
                            <defaultMethods>false</defaultMethods>
                        </configuration>
                        <executions>
                            <execution>
                                <goals>
                                    <goal>process-main</goal>
                                </goals>
                            </execution>
                        </executions>
                    </plugin>
                    <plugin>
                        <groupId>org.sonatype.plugins</groupId>
                        <artifactId>nexus-staging-maven-plugin</artifactId>
                        <version>${nexus.staging.plugin.version}</version>
                        <extensions>true</extensions>
                        <configuration>
                            <serverId>ossrh</serverId>
                            <nexusUrl>https://oss.sonatype.org/</nexusUrl>
                            <autoReleaseAfterClose>true</autoReleaseAfterClose>
                        </configuration>
                    </plugin>
                    <plugin>
                        <groupId>org.apache.maven.plugins</groupId>
                        <artifactId>maven-gpg-plugin</artifactId>
                        <version>${maven.gpg.plugin.version}</version>
                        <executions>
                            <execution>
                                <id>sign-artifacts</id>
                                <phase>verify</phase>
                                <goals>
                                    <goal>sign</goal>
                                </goals>
                            </execution>
                        </executions>
                    </plugin>
                    <plugin>
                        <groupId>org.apache.maven.plugins</groupId>
                        <artifactId>maven-source-plugin</artifactId>
                        <version>${maven.source.plugin.version}</version>
                        <configuration>
                            <useDefaultManifestFile>false</useDefaultManifestFile>
                        </configuration>
                        <executions>
                            <execution>
                                <id>attach-sources</id>
                                <goals>
                                    <goal>jar-no-fork</goal>
                                </goals>
                            </execution>
                        </executions>
                    </plugin>
                    <plugin>
                        <groupId>org.apache.maven.plugins</groupId>
                        <artifactId>maven-javadoc-plugin</artifactId>
                        <version>2.9.1</version>
                        <executions>
                            <execution>
                                <id>attach-javadocs</id>
                                <goals>
                                    <goal>jar</goal>
                                </goals>
                            </execution>
                        </executions>
                    </plugin>
                </plugins>
            </build>
        </profile>
    </profiles>
</project><|MERGE_RESOLUTION|>--- conflicted
+++ resolved
@@ -3,11 +3,7 @@
     <modelVersion>4.0.0</modelVersion>
     <groupId>io.github.astonbitecode</groupId>
     <artifactId>j4rs</artifactId>
-<<<<<<< HEAD
-    <version>0.4.0-java7</version>
-=======
-    <version>0.5.0</version>
->>>>>>> 9be407ac
+    <version>0.5.0-java7</version>
     <name>j4rs</name>
     <description>Java for Rust</description>
     <url>https://github.com/astonbitecode/j4rs</url>
