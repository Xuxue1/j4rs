--- conflicted
+++ resolved
@@ -12,11 +12,7 @@
 
 use glob::glob;
 
-<<<<<<< HEAD
-const VERSION: &'static str = "0.3.0-java7";
-=======
-const VERSION: &'static str = "0.4.0";
->>>>>>> 05bc3acc
+const VERSION: &'static str = "0.4.0-java7";
 
 fn main() {
     let out_dir = env::var("OUT_DIR").unwrap();
